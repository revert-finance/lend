--- conflicted
+++ resolved
@@ -604,11 +604,7 @@
 
         (,,,,,,, uint128 liquidity,,,,) = NPM.positions(TEST_NFT);
         AutoRange.ExecuteParams memory params =
-<<<<<<< HEAD
-            AutoRange.ExecuteParams(TEST_NFT, false, 0, "", 0, 0, block.timestamp, 0);
-=======
-            AutoRange.ExecuteParams(TEST_NFT, false, 0, "", liquidity, 0, 0, 0, 0, block.timestamp, 0);
->>>>>>> 4a5ee1e8
+            AutoRange.ExecuteParams(TEST_NFT, false, 0, "", 0, 0, 0, 0, block.timestamp, 0);
 
         vm.expectRevert(Constants.Unauthorized.selector);
         autoRange.execute(params);
